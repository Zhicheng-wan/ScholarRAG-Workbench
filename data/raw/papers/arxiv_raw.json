--- conflicted
+++ resolved
@@ -1,374 +1,14 @@
 [
   {
-<<<<<<< HEAD
-    "id": "http://arxiv.org/abs/2407.05347v1",
-    "title": "A Queueing Theoretic Perspective on Low-Latency LLM Inference with\n  Variable Token Length",
-    "summary": "Large language models (LLMs) propel the prosperity of interactive AI\napplications showcased by ChatGPT that demand timely response of inference\nservices. However, LLM inference is computation intensive and memory intensive,\nand improper parameter configuration at LLM platforms may exacerbate the\ninference time. In this paper, we analyze the impact of LLM output token\ndistribution on the inference queueing delay, where the max-token clipping and\nthe batched inference are considered. By formulating an M/G/1 model, we observe\nthat enforcing a maximum output token limit on a very small fraction of\ninference requests can significantly reduce the queueing delay, and our model\nfacilitates the selection of the optimal limit. For the batch inference, we\nmodel the service process as a bulk queue in which the batch processing time is\naffected by the batch size and the maximum token size inside this batch\njointly. The queueing delays of the batching of all buffered requests (dynamic\nbatching), the batching of constant number of requests (fixed batching), and\nthe batching without intra-batch waiting (elastic batching) are derived.\nExperimental results show that our mathematical models coincide with the\nevent-driven simulations well.",
-    "authors": [
-      "Yuqing Yang",
-      "Yuedong Xu",
-      "Lei Jiao"
-=======
     "id": "http://arxiv.org/abs/2510.13794v1",
     "title": "MimicKit: A Reinforcement Learning Framework for Motion Imitation and\n  Control",
     "summary": "MimicKit is an open-source framework for training motion controllers using\nmotion imitation and reinforcement learning. The codebase provides\nimplementations of commonly-used motion-imitation techniques and RL algorithms.\nThis framework is intended to support research and applications in computer\ngraphics and robotics by providing a unified training framework, along with\nstandardized environment, agent, and data structures. The codebase is designed\nto be modular and easily configurable, enabling convenient modification and\nextension to new characters and tasks. The open-source codebase is available\nat: https://github.com/xbpeng/MimicKit.",
     "authors": [
       "Xue Bin Peng"
->>>>>>> 6005325a
-    ],
-    "links": [
-      {
-        "rel": "alternate",
-<<<<<<< HEAD
-        "href": "http://arxiv.org/abs/2407.05347v1"
-      },
-      {
-        "rel": "related",
-        "href": "http://arxiv.org/pdf/2407.05347v1"
-      }
-    ],
-    "updated": "2024-07-07T12:49:56Z",
-    "published": "2024-07-07T12:49:56Z",
-    "tags": [
-      "cs.NI"
-    ]
-  },
-  {
-    "id": "http://arxiv.org/abs/2205.14135v2",
-    "title": "FlashAttention: Fast and Memory-Efficient Exact Attention with\n  IO-Awareness",
-    "summary": "Transformers are slow and memory-hungry on long sequences, since the time and\nmemory complexity of self-attention are quadratic in sequence length.\nApproximate attention methods have attempted to address this problem by trading\noff model quality to reduce the compute complexity, but often do not achieve\nwall-clock speedup. We argue that a missing principle is making attention\nalgorithms IO-aware -- accounting for reads and writes between levels of GPU\nmemory. We propose FlashAttention, an IO-aware exact attention algorithm that\nuses tiling to reduce the number of memory reads/writes between GPU high\nbandwidth memory (HBM) and GPU on-chip SRAM. We analyze the IO complexity of\nFlashAttention, showing that it requires fewer HBM accesses than standard\nattention, and is optimal for a range of SRAM sizes. We also extend\nFlashAttention to block-sparse attention, yielding an approximate attention\nalgorithm that is faster than any existing approximate attention method.\nFlashAttention trains Transformers faster than existing baselines: 15%\nend-to-end wall-clock speedup on BERT-large (seq. length 512) compared to the\nMLPerf 1.1 training speed record, 3$\\times$ speedup on GPT-2 (seq. length 1K),\nand 2.4$\\times$ speedup on long-range arena (seq. length 1K-4K). FlashAttention\nand block-sparse FlashAttention enable longer context in Transformers, yielding\nhigher quality models (0.7 better perplexity on GPT-2 and 6.4 points of lift on\nlong-document classification) and entirely new capabilities: the first\nTransformers to achieve better-than-chance performance on the Path-X challenge\n(seq. length 16K, 61.4% accuracy) and Path-256 (seq. length 64K, 63.1%\naccuracy).",
-    "authors": [
-      "Tri Dao",
-      "Daniel Y. Fu",
-      "Stefano Ermon",
-      "Atri Rudra",
-      "Christopher Ré"
-    ],
-    "links": [
-      {
-        "rel": "alternate",
-        "href": "http://arxiv.org/abs/2205.14135v2"
-      },
-      {
-        "rel": "related",
-        "href": "http://arxiv.org/pdf/2205.14135v2"
-      }
-    ],
-    "updated": "2022-06-23T17:53:32Z",
-    "published": "2022-05-27T17:53:09Z",
-    "tags": [
-      "cs.LG"
-    ]
-  },
-  {
-    "id": "http://arxiv.org/abs/2412.19437v2",
-    "title": "DeepSeek-V3 Technical Report",
-    "summary": "We present DeepSeek-V3, a strong Mixture-of-Experts (MoE) language model with\n671B total parameters with 37B activated for each token. To achieve efficient\ninference and cost-effective training, DeepSeek-V3 adopts Multi-head Latent\nAttention (MLA) and DeepSeekMoE architectures, which were thoroughly validated\nin DeepSeek-V2. Furthermore, DeepSeek-V3 pioneers an auxiliary-loss-free\nstrategy for load balancing and sets a multi-token prediction training\nobjective for stronger performance. We pre-train DeepSeek-V3 on 14.8 trillion\ndiverse and high-quality tokens, followed by Supervised Fine-Tuning and\nReinforcement Learning stages to fully harness its capabilities. Comprehensive\nevaluations reveal that DeepSeek-V3 outperforms other open-source models and\nachieves performance comparable to leading closed-source models. Despite its\nexcellent performance, DeepSeek-V3 requires only 2.788M H800 GPU hours for its\nfull training. In addition, its training process is remarkably stable.\nThroughout the entire training process, we did not experience any irrecoverable\nloss spikes or perform any rollbacks. The model checkpoints are available at\nhttps://github.com/deepseek-ai/DeepSeek-V3.",
-    "authors": [
-      "DeepSeek-AI",
-      "Aixin Liu",
-      "Bei Feng",
-      "Bing Xue",
-      "Bingxuan Wang",
-      "Bochao Wu",
-      "Chengda Lu",
-      "Chenggang Zhao",
-      "Chengqi Deng",
-      "Chenyu Zhang",
-      "Chong Ruan",
-      "Damai Dai",
-      "Daya Guo",
-      "Dejian Yang",
-      "Deli Chen",
-      "Dongjie Ji",
-      "Erhang Li",
-      "Fangyun Lin",
-      "Fucong Dai",
-      "Fuli Luo",
-      "Guangbo Hao",
-      "Guanting Chen",
-      "Guowei Li",
-      "H. Zhang",
-      "Han Bao",
-      "Hanwei Xu",
-      "Haocheng Wang",
-      "Haowei Zhang",
-      "Honghui Ding",
-      "Huajian Xin",
-      "Huazuo Gao",
-      "Hui Li",
-      "Hui Qu",
-      "J. L. Cai",
-      "Jian Liang",
-      "Jianzhong Guo",
-      "Jiaqi Ni",
-      "Jiashi Li",
-      "Jiawei Wang",
-      "Jin Chen",
-      "Jingchang Chen",
-      "Jingyang Yuan",
-      "Junjie Qiu",
-      "Junlong Li",
-      "Junxiao Song",
-      "Kai Dong",
-      "Kai Hu",
-      "Kaige Gao",
-      "Kang Guan",
-      "Kexin Huang",
-      "Kuai Yu",
-      "Lean Wang",
-      "Lecong Zhang",
-      "Lei Xu",
-      "Leyi Xia",
-      "Liang Zhao",
-      "Litong Wang",
-      "Liyue Zhang",
-      "Meng Li",
-      "Miaojun Wang",
-      "Mingchuan Zhang",
-      "Minghua Zhang",
-      "Minghui Tang",
-      "Mingming Li",
-      "Ning Tian",
-      "Panpan Huang",
-      "Peiyi Wang",
-      "Peng Zhang",
-      "Qiancheng Wang",
-      "Qihao Zhu",
-      "Qinyu Chen",
-      "Qiushi Du",
-      "R. J. Chen",
-      "R. L. Jin",
-      "Ruiqi Ge",
-      "Ruisong Zhang",
-      "Ruizhe Pan",
-      "Runji Wang",
-      "Runxin Xu",
-      "Ruoyu Zhang",
-      "Ruyi Chen",
-      "S. S. Li",
-      "Shanghao Lu",
-      "Shangyan Zhou",
-      "Shanhuang Chen",
-      "Shaoqing Wu",
-      "Shengfeng Ye",
-      "Shengfeng Ye",
-      "Shirong Ma",
-      "Shiyu Wang",
-      "Shuang Zhou",
-      "Shuiping Yu",
-      "Shunfeng Zhou",
-      "Shuting Pan",
-      "T. Wang",
-      "Tao Yun",
-      "Tian Pei",
-      "Tianyu Sun",
-      "W. L. Xiao",
-      "Wangding Zeng",
-      "Wanjia Zhao",
-      "Wei An",
-      "Wen Liu",
-      "Wenfeng Liang",
-      "Wenjun Gao",
-      "Wenqin Yu",
-      "Wentao Zhang",
-      "X. Q. Li",
-      "Xiangyue Jin",
-      "Xianzu Wang",
-      "Xiao Bi",
-      "Xiaodong Liu",
-      "Xiaohan Wang",
-      "Xiaojin Shen",
-      "Xiaokang Chen",
-      "Xiaokang Zhang",
-      "Xiaosha Chen",
-      "Xiaotao Nie",
-      "Xiaowen Sun",
-      "Xiaoxiang Wang",
-      "Xin Cheng",
-      "Xin Liu",
-      "Xin Xie",
-      "Xingchao Liu",
-      "Xingkai Yu",
-      "Xinnan Song",
-      "Xinxia Shan",
-      "Xinyi Zhou",
-      "Xinyu Yang",
-      "Xinyuan Li",
-      "Xuecheng Su",
-      "Xuheng Lin",
-      "Y. K. Li",
-      "Y. Q. Wang",
-      "Y. X. Wei",
-      "Y. X. Zhu",
-      "Yang Zhang",
-      "Yanhong Xu",
-      "Yanhong Xu",
-      "Yanping Huang",
-      "Yao Li",
-      "Yao Zhao",
-      "Yaofeng Sun",
-      "Yaohui Li",
-      "Yaohui Wang",
-      "Yi Yu",
-      "Yi Zheng",
-      "Yichao Zhang",
-      "Yifan Shi",
-      "Yiliang Xiong",
-      "Ying He",
-      "Ying Tang",
-      "Yishi Piao",
-      "Yisong Wang",
-      "Yixuan Tan",
-      "Yiyang Ma",
-      "Yiyuan Liu",
-      "Yongqiang Guo",
-      "Yu Wu",
-      "Yuan Ou",
-      "Yuchen Zhu",
-      "Yuduan Wang",
-      "Yue Gong",
-      "Yuheng Zou",
-      "Yujia He",
-      "Yukun Zha",
-      "Yunfan Xiong",
-      "Yunxian Ma",
-      "Yuting Yan",
-      "Yuxiang Luo",
-      "Yuxiang You",
-      "Yuxuan Liu",
-      "Yuyang Zhou",
-      "Z. F. Wu",
-      "Z. Z. Ren",
-      "Zehui Ren",
-      "Zhangli Sha",
-      "Zhe Fu",
-      "Zhean Xu",
-      "Zhen Huang",
-      "Zhen Zhang",
-      "Zhenda Xie",
-      "Zhengyan Zhang",
-      "Zhewen Hao",
-      "Zhibin Gou",
-      "Zhicheng Ma",
-      "Zhigang Yan",
-      "Zhihong Shao",
-      "Zhipeng Xu",
-      "Zhiyu Wu",
-      "Zhongyu Zhang",
-      "Zhuoshu Li",
-      "Zihui Gu",
-      "Zijia Zhu",
-      "Zijun Liu",
-      "Zilin Li",
-      "Ziwei Xie",
-      "Ziyang Song",
-      "Ziyi Gao",
-      "Zizheng Pan"
-    ],
-    "links": [
-      {
-        "rel": "alternate",
-        "href": "http://arxiv.org/abs/2412.19437v2"
-      },
-      {
-        "rel": "related",
-        "href": "http://arxiv.org/pdf/2412.19437v2"
-      }
-    ],
-    "updated": "2025-02-18T17:26:38Z",
-    "published": "2024-12-27T04:03:16Z",
-    "tags": [
-      "cs.CL",
-      "cs.AI"
-    ]
-  },
-  {
-    "id": "http://arxiv.org/abs/2501.19393v3",
-    "title": "s1: Simple test-time scaling",
-    "summary": "Test-time scaling is a promising new approach to language modeling that uses\nextra test-time compute to improve performance. Recently, OpenAI's o1 model\nshowed this capability but did not publicly share its methodology, leading to\nmany replication efforts. We seek the simplest approach to achieve test-time\nscaling and strong reasoning performance. First, we curate a small dataset s1K\nof 1,000 questions paired with reasoning traces relying on three criteria we\nvalidate through ablations: difficulty, diversity, and quality. Second, we\ndevelop budget forcing to control test-time compute by forcefully terminating\nthe model's thinking process or lengthening it by appending \"Wait\" multiple\ntimes to the model's generation when it tries to end. This can lead the model\nto double-check its answer, often fixing incorrect reasoning steps. After\nsupervised finetuning the Qwen2.5-32B-Instruct language model on s1K and\nequipping it with budget forcing, our model s1-32B exceeds o1-preview on\ncompetition math questions by up to 27% (MATH and AIME24). Further, scaling\ns1-32B with budget forcing allows extrapolating beyond its performance without\ntest-time intervention: from 50% to 57% on AIME24. Our model, data, and code\nare open-source at https://github.com/simplescaling/s1",
-    "authors": [
-      "Niklas Muennighoff",
-      "Zitong Yang",
-      "Weijia Shi",
-      "Xiang Lisa Li",
-      "Li Fei-Fei",
-      "Hannaneh Hajishirzi",
-      "Luke Zettlemoyer",
-      "Percy Liang",
-      "Emmanuel Candès",
-      "Tatsunori Hashimoto"
-    ],
-    "links": [
-      {
-        "rel": "alternate",
-        "href": "http://arxiv.org/abs/2501.19393v3"
-      },
-      {
-        "rel": "related",
-        "href": "http://arxiv.org/pdf/2501.19393v3"
-      }
-    ],
-    "updated": "2025-03-01T06:07:39Z",
-    "published": "2025-01-31T18:48:08Z",
-    "tags": [
-      "cs.CL",
-      "cs.AI",
-      "cs.LG"
-    ]
-  },
-  {
-    "id": "http://arxiv.org/abs/2309.06180v1",
-    "title": "Efficient Memory Management for Large Language Model Serving with\n  PagedAttention",
-    "summary": "High throughput serving of large language models (LLMs) requires batching\nsufficiently many requests at a time. However, existing systems struggle\nbecause the key-value cache (KV cache) memory for each request is huge and\ngrows and shrinks dynamically. When managed inefficiently, this memory can be\nsignificantly wasted by fragmentation and redundant duplication, limiting the\nbatch size. To address this problem, we propose PagedAttention, an attention\nalgorithm inspired by the classical virtual memory and paging techniques in\noperating systems. On top of it, we build vLLM, an LLM serving system that\nachieves (1) near-zero waste in KV cache memory and (2) flexible sharing of KV\ncache within and across requests to further reduce memory usage. Our\nevaluations show that vLLM improves the throughput of popular LLMs by\n2-4$\\times$ with the same level of latency compared to the state-of-the-art\nsystems, such as FasterTransformer and Orca. The improvement is more pronounced\nwith longer sequences, larger models, and more complex decoding algorithms.\nvLLM's source code is publicly available at\nhttps://github.com/vllm-project/vllm",
-    "authors": [
-      "Woosuk Kwon",
-      "Zhuohan Li",
-      "Siyuan Zhuang",
-      "Ying Sheng",
-      "Lianmin Zheng",
-      "Cody Hao Yu",
-      "Joseph E. Gonzalez",
-      "Hao Zhang",
-      "Ion Stoica"
-    ],
-    "links": [
-      {
-        "rel": "alternate",
-        "href": "http://arxiv.org/abs/2309.06180v1"
-      },
-      {
-        "rel": "related",
-        "href": "http://arxiv.org/pdf/2309.06180v1"
-      }
-    ],
-    "updated": "2023-09-12T12:50:04Z",
-    "published": "2023-09-12T12:50:04Z",
-    "tags": [
-      "cs.LG",
-      "cs.DC"
-    ]
-  },
-  {
-    "id": "http://arxiv.org/abs/2303.06865v2",
-    "title": "FlexGen: High-Throughput Generative Inference of Large Language Models\n  with a Single GPU",
-    "summary": "The high computational and memory requirements of large language model (LLM)\ninference make it feasible only with multiple high-end accelerators. Motivated\nby the emerging demand for latency-insensitive tasks with batched processing,\nthis paper initiates the study of high-throughput LLM inference using limited\nresources, such as a single commodity GPU. We present FlexGen, a\nhigh-throughput generation engine for running LLMs with limited GPU memory.\nFlexGen can be flexibly configured under various hardware resource constraints\nby aggregating memory and computation from the GPU, CPU, and disk. By solving a\nlinear programming problem, it searches for efficient patterns to store and\naccess tensors. FlexGen further compresses the weights and the attention cache\nto 4 bits with negligible accuracy loss. These techniques enable FlexGen to\nhave a larger space of batch size choices and thus significantly increase\nmaximum throughput. As a result, when running OPT-175B on a single 16GB GPU,\nFlexGen achieves significantly higher throughput compared to state-of-the-art\noffloading systems, reaching a generation throughput of 1 token/s for the first\ntime with an effective batch size of 144. On the HELM benchmark, FlexGen can\nbenchmark a 30B model with a 16GB GPU on 7 representative sub-scenarios in 21\nhours. The code is available at https://github.com/FMInference/FlexGen",
-    "authors": [
-      "Ying Sheng",
-      "Lianmin Zheng",
-      "Binhang Yuan",
-      "Zhuohan Li",
-      "Max Ryabinin",
-      "Daniel Y. Fu",
-      "Zhiqiang Xie",
-      "Beidi Chen",
-      "Clark Barrett",
-      "Joseph E. Gonzalez",
-      "Percy Liang",
-      "Christopher Ré",
-      "Ion Stoica",
-      "Ce Zhang"
-=======
+    ],
+    "links": [
+      {
+        "rel": "alternate",
         "href": "http://arxiv.org/abs/2510.13794v1"
       },
       {
@@ -448,115 +88,10 @@
       "Scott Fujimoto",
       "Aaron Courville",
       "Pablo Samuel Castro"
->>>>>>> 6005325a
-    ],
-    "links": [
-      {
-        "rel": "alternate",
-<<<<<<< HEAD
-        "href": "http://arxiv.org/abs/2303.06865v2"
-      },
-      {
-        "rel": "related",
-        "href": "http://arxiv.org/pdf/2303.06865v2"
-      }
-    ],
-    "updated": "2023-06-12T07:48:53Z",
-    "published": "2023-03-13T05:19:28Z",
-    "tags": [
-      "cs.LG",
-      "cs.AI",
-      "cs.PF"
-    ]
-  },
-  {
-    "id": "http://arxiv.org/abs/2312.07104v2",
-    "title": "SGLang: Efficient Execution of Structured Language Model Programs",
-    "summary": "Large language models (LLMs) are increasingly used for complex tasks that\nrequire multiple generation calls, advanced prompting techniques, control flow,\nand structured inputs/outputs. However, efficient systems are lacking for\nprogramming and executing these applications. We introduce SGLang, a system for\nefficient execution of complex language model programs. SGLang consists of a\nfrontend language and a runtime. The frontend simplifies programming with\nprimitives for generation and parallelism control. The runtime accelerates\nexecution with novel optimizations like RadixAttention for KV cache reuse and\ncompressed finite state machines for faster structured output decoding.\nExperiments show that SGLang achieves up to 6.4x higher throughput compared to\nstate-of-the-art inference systems on various large language and multi-modal\nmodels on tasks including agent control, logical reasoning, few-shot learning\nbenchmarks, JSON decoding, retrieval-augmented generation pipelines, and\nmulti-turn chat. The code is publicly available at\nhttps://github.com/sgl-project/sglang",
-    "authors": [
-      "Lianmin Zheng",
-      "Liangsheng Yin",
-      "Zhiqiang Xie",
-      "Chuyue Sun",
-      "Jeff Huang",
-      "Cody Hao Yu",
-      "Shiyi Cao",
-      "Christos Kozyrakis",
-      "Ion Stoica",
-      "Joseph E. Gonzalez",
-      "Clark Barrett",
-      "Ying Sheng"
-    ],
-    "links": [
-      {
-        "rel": "alternate",
-        "href": "http://arxiv.org/abs/2312.07104v2"
-      },
-      {
-        "rel": "related",
-        "href": "http://arxiv.org/pdf/2312.07104v2"
-      }
-    ],
-    "updated": "2024-06-06T00:10:06Z",
-    "published": "2023-12-12T09:34:27Z",
-    "tags": [
-      "cs.AI",
-      "cs.PL"
-    ]
-  },
-  {
-    "id": "http://arxiv.org/abs/2305.09781v4",
-    "title": "SpecInfer: Accelerating Generative Large Language Model Serving with\n  Tree-based Speculative Inference and Verification",
-    "summary": "This paper introduces SpecInfer, a system that accelerates generative large\nlanguage model (LLM) serving with tree-based speculative inference and\nverification. The key idea behind SpecInfer is leveraging small speculative\nmodels to predict the LLM's outputs; the predictions are organized as a token\ntree, whose nodes each represent a candidate token sequence. The correctness of\nall candidate token sequences represented by a token tree is verified against\nthe LLM in parallel using a novel tree-based parallel decoding mechanism.\nSpecInfer uses an LLM as a token tree verifier instead of an incremental\ndecoder, which significantly reduces the end-to-end latency and computational\nrequirement for serving generative LLMs while provably preserving model\nquality. Our evaluation shows that SpecInfer outperforms existing LLM serving\nsystems by 1.5-2.8x for distributed LLM inference and by 2.6-3.5x for\noffloading-based LLM inference, while preserving the same generative\nperformance. SpecInfer is publicly available at\nhttps://github.com/flexflow/FlexFlow/",
-    "authors": [
-      "Xupeng Miao",
-      "Gabriele Oliaro",
-      "Zhihao Zhang",
-      "Xinhao Cheng",
-      "Zeyu Wang",
-      "Zhengxin Zhang",
-      "Rae Ying Yee Wong",
-      "Alan Zhu",
-      "Lijie Yang",
-      "Xiaoxiang Shi",
-      "Chunan Shi",
-      "Zhuoming Chen",
-      "Daiyaan Arfeen",
-      "Reyna Abhyankar",
-      "Zhihao Jia"
-    ],
-    "links": [
-      {
-        "rel": "related",
-        "href": "http://dx.doi.org/10.1145/3620666.3651335"
-      },
-      {
-        "rel": "alternate",
-        "href": "http://arxiv.org/abs/2305.09781v4"
-      },
-      {
-        "rel": "related",
-        "href": "http://arxiv.org/pdf/2305.09781v4"
-      }
-    ],
-    "updated": "2024-04-01T02:18:42Z",
-    "published": "2023-05-16T20:12:59Z",
-    "tags": [
-      "cs.CL",
-      "cs.DC",
-      "cs.LG"
-    ]
-  },
-  {
-    "id": "http://arxiv.org/abs/2401.15077v3",
-    "title": "EAGLE: Speculative Sampling Requires Rethinking Feature Uncertainty",
-    "summary": "Autoregressive decoding makes the inference of Large Language Models (LLMs)\ntime-consuming. In this paper, we reconsider speculative sampling and derive\ntwo key observations. Firstly, autoregression at the feature\n(second-to-top-layer) level is more straightforward than at the token level.\nSecondly, the inherent uncertainty in feature (second-to-top-layer) level\nautoregression constrains its performance. Based on these insights, we\nintroduce EAGLE (Extrapolation Algorithm for Greater Language-model\nEfficiency), a simple yet highly efficient speculative sampling framework. By\nincorporating a token sequence advanced by one time step, EAGLE effectively\nresolves the uncertainty, enabling precise second-to-top-layer feature\nprediction with minimal overhead. We conducted comprehensive evaluations of\nEAGLE, including all models from the Vicuna and LLaMA2-Chat series, the MoE\nmodel Mixtral 8x7B Instruct, and tasks in dialogue, code generation,\nmathematical reasoning, and instruction following. For LLaMA2-Chat 70B, EAGLE\nachieved a latency speedup ratio of 2.7x-3.5x, doubled throughput, while\nmaintaining the distribution of the generated text.",
-    "authors": [
-      "Yuhui Li",
-      "Fangyun Wei",
-      "Chao Zhang",
-      "Hongyang Zhang"
-=======
+    ],
+    "links": [
+      {
+        "rel": "alternate",
         "href": "http://arxiv.org/abs/2510.13704v1"
       },
       {
@@ -681,36 +216,10 @@
     "authors": [
       "Nicolas Pottier",
       "Meng Cheng Lau"
->>>>>>> 6005325a
-    ],
-    "links": [
-      {
-        "rel": "alternate",
-<<<<<<< HEAD
-        "href": "http://arxiv.org/abs/2401.15077v3"
-      },
-      {
-        "rel": "related",
-        "href": "http://arxiv.org/pdf/2401.15077v3"
-      }
-    ],
-    "updated": "2025-03-04T13:58:39Z",
-    "published": "2024-01-26T18:59:01Z",
-    "tags": [
-      "cs.LG",
-      "cs.CL"
-    ]
-  },
-  {
-    "id": "http://arxiv.org/abs/2503.01840v3",
-    "title": "EAGLE-3: Scaling up Inference Acceleration of Large Language Models via\n  Training-Time Test",
-    "summary": "The sequential nature of modern LLMs makes them expensive and slow, and\nspeculative sampling has proven to be an effective solution to this problem.\nMethods like EAGLE perform autoregression at the feature level, reusing\ntop-layer features from the target model to achieve better results than vanilla\nspeculative sampling. A growing trend in the LLM community is scaling up\ntraining data to improve model intelligence without increasing inference costs.\nHowever, we observe that scaling up data provides limited improvements for\nEAGLE. We identify that this limitation arises from EAGLE's feature prediction\nconstraints. In this paper, we introduce EAGLE-3, which abandons feature\nprediction in favor of direct token prediction and replaces reliance on\ntop-layer features with multi-layer feature fusion via a technique named\ntraining-time test. These improvements significantly enhance performance and\nenable the draft model to fully benefit from scaling up training data. Our\nexperiments include both chat models and reasoning models, evaluated on five\ntasks. The results show that EAGLE-3 achieves a speedup ratio up to 6.5x, with\nabout 1.4x improvement over EAGLE-2. In the SGLang framework, EAGLE-3 achieves\na 1.38x throughput improvement at a batch size of 64. The code is available at\nhttps://github.com/SafeAILab/EAGLE.",
-    "authors": [
-      "Yuhui Li",
-      "Fangyun Wei",
-      "Chao Zhang",
-      "Hongyang Zhang"
-=======
+    ],
+    "links": [
+      {
+        "rel": "alternate",
         "href": "http://arxiv.org/abs/2510.13625v1"
       },
       {
@@ -1339,24 +848,10 @@
       "Wojciech Matusik",
       "Maneesh Agrawala",
       "Hsueh-Ti Derek Liu"
->>>>>>> 6005325a
-    ],
-    "links": [
-      {
-        "rel": "alternate",
-<<<<<<< HEAD
-        "href": "http://arxiv.org/abs/2503.01840v3"
-      },
-      {
-        "rel": "related",
-        "href": "http://arxiv.org/pdf/2503.01840v3"
-      }
-    ],
-    "updated": "2025-04-23T07:08:17Z",
-    "published": "2025-03-03T18:59:04Z",
-    "tags": [
-      "cs.CL"
-=======
+    ],
+    "links": [
+      {
+        "rel": "alternate",
         "href": "http://arxiv.org/abs/2510.13048v1"
       },
       {
@@ -1369,7 +864,71 @@
     "tags": [
       "cs.RO",
       "cs.GR"
->>>>>>> 6005325a
+    ]
+  },
+  {
+    "id": "http://arxiv.org/abs/2404.10630v2",
+    "title": "HLAT: High-quality Large Language Model Pre-trained on AWS Trainium",
+    "summary": "Getting large language models (LLMs) to perform well on the downstream tasks\nrequires pre-training over trillions of tokens. This typically demands a large\nnumber of powerful computational devices in addition to a stable distributed\ntraining framework to accelerate the training. The growing number of\napplications leveraging AI/ML led to a scarcity of the expensive conventional\naccelerators (such as GPUs), which emphasizes the need for the alternative\nspecialized-accelerators that are scalable and cost-efficient. AWS Trainium is\nthe second-generation machine learning accelerator purposely built for training\nlarge deep learning models. However, training LLMs with billions of parameters\non AWS Trainium is challenging due to its relatively nascent software\necosystem. In this paper, we showcase HLAT: a family of 7B and 70B decoder-only\nLLMs pre-trained using 4096 AWS Trainium accelerators over 1.8 trillion tokens.\nThe performance of HLAT is benchmarked against popular open source models\nincluding LLaMA and OpenLLaMA, which have been trained on NVIDIA GPUs and\nGoogle TPUs, respectively. On various evaluation tasks, we show that HLAT\nachieves model quality on par with the baselines of similar model size. We also\nopen-source all the training scripts and configurations of HLAT\n(https://github.com/awslabs/HLAT) and share the best practice of using the\nNeuronX Distributed Training (NxDT), a customized distributed training library\nfor AWS Trainium. Our work demonstrates that AWS Trainium powered by NxDT is\nable to successfully pre-train state-of-the-art LLM models with high\nperformance and cost-effectiveness.",
+    "authors": [
+      "Haozheng Fan",
+      "Hao Zhou",
+      "Guangtai Huang",
+      "Parameswaran Raman",
+      "Xinwei Fu",
+      "Gaurav Gupta",
+      "Dhananjay Ram",
+      "Yida Wang",
+      "Jun Huan"
+    ],
+    "links": [
+      {
+        "rel": "alternate",
+        "href": "http://arxiv.org/abs/2404.10630v2"
+      },
+      {
+        "rel": "related",
+        "href": "http://arxiv.org/pdf/2404.10630v2"
+      }
+    ],
+    "updated": "2024-11-23T04:02:06Z",
+    "published": "2024-04-16T15:02:46Z",
+    "tags": [
+      "cs.RO",
+      "cs.CL",
+      "cs.LG"
+    ]
+  },
+  {
+    "id": "http://arxiv.org/abs/2412.10543v2",
+    "title": "METIS: Fast Quality-Aware RAG Systems with Configuration Adaptation",
+    "summary": "RAG (Retrieval Augmented Generation) allows LLMs (large language models) to\ngenerate better responses with external knowledge, but using more external\nknowledge often improves generation quality at the expense of response delay.\nPrior work either reduces the response delay (through better scheduling of RAG\nqueries) or strives to maximize quality (which involves tuning the RAG\nworkflow), but they fall short in optimizing the tradeoff between the delay and\nquality of RAG responses. This paper presents METIS, the first RAG system that\njointly schedules queries and adapts the key RAG configurations of each query,\nsuch as the number of retrieved text chunks and synthesis methods, in order to\nbalance quality optimization and response delay reduction. Using 4 popular\nRAG-QA datasets, we show that compared with the state-of-the-art RAG\noptimization schemes, METIS reduces the generation latency by $1.64-2.54\\times$\nwithout sacrificing generation quality.",
+    "authors": [
+      "Siddhant Ray",
+      "Rui Pan",
+      "Zhuohan Gu",
+      "Kuntai Du",
+      "Shaoting Feng",
+      "Ganesh Ananthanarayanan",
+      "Ravi Netravali",
+      "Junchen Jiang"
+    ],
+    "links": [
+      {
+        "rel": "alternate",
+        "href": "http://arxiv.org/abs/2412.10543v2"
+      },
+      {
+        "rel": "related",
+        "href": "http://arxiv.org/pdf/2412.10543v2"
+      }
+    ],
+    "updated": "2025-07-16T03:02:57Z",
+    "published": "2024-12-13T20:39:30Z",
+    "tags": [
+      "cs.LG",
+      "cs.CL",
+      "cs.IR"
     ]
   }
 ]